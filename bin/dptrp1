#!/usr/bin/env python3
# coding=utf-8

import argparse
import inspect
import json
import sys
import os
import re

from pathlib import Path
from dptrp1.dptrp1 import DigitalPaper

def do_screenshot(d, filename):
    pic = d.take_screenshot()
    with open(filename, 'wb') as f:
        f.write(pic)

def do_list_documents(d):
    data = d.list_documents()
    for d in data:
        print(d['entry_path'])

def do_list_folders(d, *remote_paths):
    data = d.list_all()
    for d in data:
        if d['entry_type'] == 'folder':
            print(d['entry_path'] + '/')

def do_move_document(d, old_path, new_path):
    d.move_file(old_path, new_path)

def do_copy_document(d, old_path, new_path):
    d.copy_file(old_path, new_path)

def do_upload(d, local_path, remote_path=''):
    if not remote_path:
        remote_path = 'Document/' + os.path.basename(local_path)
    with open(local_path, 'rb') as fh:
        d.upload(fh, remote_path)

def do_download(d, remote_path, local_path):
    data = d.download(remote_path)

    if os.path.isdir(local_path):
        re.sub('/?$', '/', local_path)
        local_path += os.path.basename(remote_path)

    with open(local_path, 'wb') as f:
        f.write(data)

def do_list_document_info(d, remote_path = False):
    if not remote_path:
        infos = d.list_all()
        for info in infos:
            print(info['entry_path'])
            for key in info:
                print("    - " + key + ": " + info[key])
    else:
        info = d.list_document_info(remote_path)
        print(info['entry_path'])
        for key in info:
            print("    - " + key + ": " + info[key])



def do_update_firmware(d, local_path):
    with open(local_path, 'rb') as fwfh:
        d.update_firmware(fwfh)

def do_delete_document(d, remote_path):
    d.delete_document(remote_path)

def do_delete_folder(d, remote_path):
    d.delete_folder(remote_path)

def do_sync(d, local_path, remote_path):
    """
    Synchronize all PDF documents between a local path (on your PC) and a
    remote path (on the DPT). Older documents will be overwritten by newer ones
    without any additional warning. Also synchronizes the time and date on the
    reader to the computer's time and date.

    Example: dptrp1 --addr 10.0.0.13 sync ~/Dropbox/Papers Document/Papers
    """
    d.sync(local_path, remote_path)

def do_delete_folder(d, remote_path):
    data = d.delete_folder(remote_path)

def do_rename_document(d, remote_path, new_path):
    data = d.rename_document(remote_path, new_path)

def do_new_folder(d, remote_path):
    d.new_folder(remote_path)

def do_wifi_list(d):
    data = d.wifi_list()
    print(json.dumps(data, indent=2))

def do_wifi_scan(d):
    data = d.wifi_scan()
    print(json.dumps(data, indent=2))

def do_wifi(d):
    print(d.wifi_enabled()['value'])

def do_wifi_enable(d):
    print(d.enable_wifi())

def do_wifi_disable(d):
    print(d.disable_wifi())

def do_add_wifi(d):
    print(d.configure_wifi(ssid = "vecna2",
                     security = "psk",
                     passwd = "elijah is a cat",
                     dhcp = "true",
                     static_address = "",
                     gateway = "",
                     network_mask = "",
                     dns1 = "",
                     dns2 = "",
                     proxy = "false"))

def do_delete_wifi(d):
    print(d.delete_wifi(ssid = "vecna2", security = "psk"))

def do_register(d, key_file, id_file):
    _, key, device_id = d.register()

    with open(key_file, 'w') as f:
        f.write(key)

    with open(id_file, 'w') as f:
        f.write(device_id)

def do_help(d, command):
    """
    Print additional information about a command, if available.
    """
    print(inspect.getdoc(commands[command]))

commands = {
    "screenshot": do_screenshot,
    "list-documents" : do_list_documents,
    "document-info" : do_list_document_info,
    "upload" : do_upload,
    "download" : do_download,
    "delete" : do_delete_document,
    "delete-folder" : do_delete_folder,
    "new-folder" : do_new_folder,
    "move-document": do_move_document,
    "copy-document": do_copy_document,
    "list-folders" : do_list_folders,
    "wifi-list": do_wifi_list,
    "wifi-scan": do_wifi_scan,
    "wifi-add": do_add_wifi,
    "wifi-del": do_delete_wifi,
    "wifi": do_wifi,
    "wifi-enable" : do_wifi_enable,
    "wifi-disable" : do_wifi_disable,
    "register" : do_register,
    "update-firmware": do_update_firmware,
    "sync": do_sync,
    "command-help": do_help
}

def find_auth_files():
    config_path = os.path.join(Path.home(), ".dpapp")
    if sys.platform.startswith('darwin'):
            config_path = os.path.join(Path.home(), "Library/Application Support/Sony Corporation/Digital Paper App")
    elif sys.platform.startswith('windows'):
<<<<<<< HEAD
        dpapp = "AppData/Roaming" / dpapp
    elif sys.platform.startswith('linux'):
        dpapp = ".dpapp"
    dpapp = Path.home() / dpapp
    deviceid = str(dpapp / "deviceid.dat")
    privatekey = str(dpapp / "privatekey.dat")

    commands = {
        "screenshot": do_screenshot,
        "list-documents" : do_list_documents,
        "upload" : do_upload,
        "download" : do_download,
        "delete" : do_delete_document,
        "rmdir" : do_delete_folder,
        "new-folder" : do_new_folder,
        "rename" : do_rename_document,
        "list-folders" : do_list_folders,
        "wifi-list": do_wifi_list,
        "wifi-scan": do_wifi_scan,
        "wifi-add": do_add_wifi,
        "wifi-del": do_delete_wifi,
        "wifi": do_wifi,
        "wifi-enable" : do_wifi_enable,
        "wifi-disable" : do_wifi_disable,
        "register" : do_register,
        "update": do_update_firmware
    }

    def build_parser():
        p = argparse.ArgumentParser(description = "Remote control for Sony DPT-RP1")
        p.add_argument('--client-id', 
                help = "File containing the device's client id",
                default = deviceid,
                required = not os.path.isfile(deviceid))
        p.add_argument('--key', 
                help = "File containing the device's private key",
                default = privatekey,
                required = not os.path.isfile(privatekey))
        p.add_argument('--addr', 
                help = "Hostname or IP address of the device")
        p.add_argument('command', 
                help = 'Command to run', 
                choices = sorted(commands.keys()))
        p.add_argument('command_args',
                help = 'Arguments for the command',
                nargs = '*')

        return p


=======
            config_path = os.path.join(Path.home(), "AppData/Roaming/Sony Corporation/Digital Paper App")
    os.makedirs(config_path, exist_ok=True)
    deviceid = os.path.join(config_path, "deviceid.dat")
    privatekey = os.path.join(config_path, "privatekey.dat")
    return deviceid, privatekey

def build_parser():
    deviceid, privatekey = find_auth_files()

    p = argparse.ArgumentParser(description = "Remote control for Sony DPT-RP1")
    p.add_argument('--client-id',
            help = "File containing the device's client id",
            default = deviceid)
    p.add_argument('--key',
            help = "File containing the device's private key",
            default = privatekey)
    p.add_argument('--addr',
            help = "Hostname or IP address of the device",
            required = True)
    p.add_argument('command',
            help = 'Command to run',
            choices = sorted(commands.keys()))
    p.add_argument('command_args',
            help = 'Arguments for the command',
            nargs = '*')
    return p

def main():
>>>>>>> 895e5e56
    args = build_parser().parse_args()
    dp = DigitalPaper(addr = args.addr)
    if args.command == "register":
        do_register(dp, args.key, args.client_id)
        return
    if not os.path.exists(args.key) or not os.path.exists(args.client_id):
        print("Could not read device identifier and private key.")
        print("Please use command 'register' first:")
        print("    dptrp1 --addr " + args.addr + " register")
        exit(1)
    with open(args.client_id) as fh:
        client_id = fh.readline().strip()
    with open(args.key, 'rb') as fh:
        key = fh.read()
    dp.authenticate(client_id, key)
    commands[args.command](dp, *args.command_args)

if __name__ == "__main__":
    main()


<|MERGE_RESOLUTION|>--- conflicted
+++ resolved
@@ -84,12 +84,6 @@
     Example: dptrp1 --addr 10.0.0.13 sync ~/Dropbox/Papers Document/Papers
     """
     d.sync(local_path, remote_path)
-
-def do_delete_folder(d, remote_path):
-    data = d.delete_folder(remote_path)
-
-def do_rename_document(d, remote_path, new_path):
-    data = d.rename_document(remote_path, new_path)
 
 def do_new_folder(d, remote_path):
     d.new_folder(remote_path)
@@ -171,58 +165,6 @@
     if sys.platform.startswith('darwin'):
             config_path = os.path.join(Path.home(), "Library/Application Support/Sony Corporation/Digital Paper App")
     elif sys.platform.startswith('windows'):
-<<<<<<< HEAD
-        dpapp = "AppData/Roaming" / dpapp
-    elif sys.platform.startswith('linux'):
-        dpapp = ".dpapp"
-    dpapp = Path.home() / dpapp
-    deviceid = str(dpapp / "deviceid.dat")
-    privatekey = str(dpapp / "privatekey.dat")
-
-    commands = {
-        "screenshot": do_screenshot,
-        "list-documents" : do_list_documents,
-        "upload" : do_upload,
-        "download" : do_download,
-        "delete" : do_delete_document,
-        "rmdir" : do_delete_folder,
-        "new-folder" : do_new_folder,
-        "rename" : do_rename_document,
-        "list-folders" : do_list_folders,
-        "wifi-list": do_wifi_list,
-        "wifi-scan": do_wifi_scan,
-        "wifi-add": do_add_wifi,
-        "wifi-del": do_delete_wifi,
-        "wifi": do_wifi,
-        "wifi-enable" : do_wifi_enable,
-        "wifi-disable" : do_wifi_disable,
-        "register" : do_register,
-        "update": do_update_firmware
-    }
-
-    def build_parser():
-        p = argparse.ArgumentParser(description = "Remote control for Sony DPT-RP1")
-        p.add_argument('--client-id', 
-                help = "File containing the device's client id",
-                default = deviceid,
-                required = not os.path.isfile(deviceid))
-        p.add_argument('--key', 
-                help = "File containing the device's private key",
-                default = privatekey,
-                required = not os.path.isfile(privatekey))
-        p.add_argument('--addr', 
-                help = "Hostname or IP address of the device")
-        p.add_argument('command', 
-                help = 'Command to run', 
-                choices = sorted(commands.keys()))
-        p.add_argument('command_args',
-                help = 'Arguments for the command',
-                nargs = '*')
-
-        return p
-
-
-=======
             config_path = os.path.join(Path.home(), "AppData/Roaming/Sony Corporation/Digital Paper App")
     os.makedirs(config_path, exist_ok=True)
     deviceid = os.path.join(config_path, "deviceid.dat")
@@ -251,7 +193,6 @@
     return p
 
 def main():
->>>>>>> 895e5e56
     args = build_parser().parse_args()
     dp = DigitalPaper(addr = args.addr)
     if args.command == "register":
