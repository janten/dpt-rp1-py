--- conflicted
+++ resolved
@@ -52,13 +52,11 @@
 def do_delete_document(d, remote_path):
     data = d.delete_document(remote_path)
 
-<<<<<<< HEAD
 def do_delete_folder(d, remote_path):
     data = d.delete_folder(remote_path)
-=======
+
 def do_rename_document(d, remote_path, new_path):
     data = d.rename_document(remote_path, new_path)
->>>>>>> bcf05c8a
 
 def do_new_folder(d, remote_path):
     d.new_folder(remote_path)
