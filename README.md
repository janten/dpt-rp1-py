--- conflicted
+++ resolved
@@ -5,11 +5,7 @@
 We now have a proper Python package, so you may just run:
 
 ```
-<<<<<<< HEAD
-pip install dpt-rp1-py
-=======
 pip3 install dpt-rp1-py
->>>>>>> 06893d62
 ```
 
 Installing the package also installs the command line utilities `dptrp1` and `dptmount`.
