--- conflicted
+++ resolved
@@ -1,7 +1,5 @@
 # dpt-rp1-py
 Python script to manage Sony DPT-RP1 without Digital Paper App. This repository includes a Python library and a command line utility to manage documents on the DPT-RP1. Tested on Windows, Linux, and macOS. 
-
-This is an extended version which contains a script to allow mounting as a FUSE mount (see below for details).
 
 ## Install
 
@@ -38,7 +36,6 @@
 dptrp1 --client-id <client_id file> register
 ```
 
-<<<<<<< HEAD
 If you get an error, wait a few seconds and try again.  Sometimes it takes two or three tries to work.
 
 #### Finding the private key and client ID on Windows
@@ -79,7 +76,4 @@
 
 * currently there is no caching, therefore operations can be slow as they require uploading or downloading from the 
 device. However, this avoids having to resolve conflicts if a document has been changed both on the Digital Paper and
-the caching directory.
-=======
-If you get an error, wait a few seconds and try again.  Sometimes it takes two or three tries to work.
->>>>>>> 895e5e56
+the caching directory.