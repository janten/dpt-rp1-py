{
    "name": "dpt-rp1-py",
    "version": "0.1.4",
    "description": "Python package to manage a Sony DPT-RP1",
    "license": "MIT",
    "authors": [
        "Jan-Gerd Tenberge",
        "Cuihtlauac Alvarado",
        "Juan Grigera",
        "Yunjae Lee",
        "Kazuhiko Sakaguchi",
        "Yanzi Zhu",
        "Sreepathi Pai",
        "Jochen Schroeder",
<<<<<<< HEAD
        "Alexander Fuchs"
=======
        "Xiang Ji"
>>>>>>> 3f264c46
    ],
    "emails": [
        "jan-gerd.tenberge@uni-muenster.de",
        "cuihtlauac.alvarado@orange.com",
        "juan@grigera.com.ar",
        "lyj7694@gmail.com",
        "pi8027@gmail.com",
        "zhuyanzi@gmail.com",
        "sree314@gmail.com",
        "jochen.schroeder@chalmers.se",
<<<<<<< HEAD
        "alex.fu27@gmail.com"
=======
        "hi@xiangji.me"
>>>>>>> 3f264c46
    ],
    "namespace_packages": [

    ],
    "packages": [
        "dptrp1"
    ],
    "install_requires": [
        "httpsig>=1.1.2",
        "requests>=2.18.4",
        "pbkdf2>=1.3",
        "urllib3>=1.22",
        "pyyaml",
        "anytree",
        "fusepy",
        "zeroconf"
    ],
    "scripts": [
        "dptrp1",
        "dptmount"
    ],
    "classifiers": [
        "Development Status :: 3 - Alpha",
        "Programming Language :: Python :: 3"
    ]
}
<|MERGE_RESOLUTION|>--- conflicted
+++ resolved
@@ -12,11 +12,8 @@
         "Yanzi Zhu",
         "Sreepathi Pai",
         "Jochen Schroeder",
-<<<<<<< HEAD
-        "Alexander Fuchs"
-=======
+        "Alexander Fuchs",
         "Xiang Ji"
->>>>>>> 3f264c46
     ],
     "emails": [
         "jan-gerd.tenberge@uni-muenster.de",
@@ -27,11 +24,8 @@
         "zhuyanzi@gmail.com",
         "sree314@gmail.com",
         "jochen.schroeder@chalmers.se",
-<<<<<<< HEAD
-        "alex.fu27@gmail.com"
-=======
+        "alex.fu27@gmail.com",
         "hi@xiangji.me"
->>>>>>> 3f264c46
     ],
     "namespace_packages": [
 
