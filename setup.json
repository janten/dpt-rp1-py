{
    "name": "dpt-rp1-py",
    "version": "0.1.4",
    "description": "Python package to manage a Sony DPT-RP1",
    "license": "MIT",
    "authors": [
<<<<<<< HEAD
        "Jan-Gerd Tenberge"
    ],
    "emails": [
        "jan-gerd.tenberge@uni-muenster.de"
=======
        "Jan-Gerd Tenberge",
        "Cuihtlauac Alvarado",
        "Juan Grigera",
        "Yunjae Lee",
        "Kazuhiko Sakaguchi",
        "Yanzi Zhu",
        "Sreepathi Pai"
        "Jochen Schroeder"
    ],
    "emails": [
        "jan-gerd.tenberge@uni-muenster.de",
        "cuihtlauac.alvarado@orange.com",
        "juan@grigera.com.ar",
        "lyj7694@gmail.com",
        "pi8027@gmail.com",
        "zhuyanzi@gmail.com",
        "sree314@gmail.com"
        "jochen.schroeder@chalmers.se"
>>>>>>> 06893d62
    ],
    "namespace_packages": [

    ],
    "packages": [
        "dptrp1"
    ],
    "install_requires": [
        "httpsig>=1.1.2",
        "requests>=2.18.4",
        "pbkdf2>=1.3",
        "urllib3>=1.22",
        "pyyaml",
        "anytree",
        "fusepy",
        "zeroconf"
    ],
    "scripts": [
        "dptrp1",
        "dptmount"
    ],
    "classifiers": [
        "Development Status :: 3 - Alpha",
        "Programming Language :: Python :: 3"
    ]
}
<|MERGE_RESOLUTION|>--- conflicted
+++ resolved
@@ -4,19 +4,13 @@
     "description": "Python package to manage a Sony DPT-RP1",
     "license": "MIT",
     "authors": [
-<<<<<<< HEAD
-        "Jan-Gerd Tenberge"
-    ],
-    "emails": [
-        "jan-gerd.tenberge@uni-muenster.de"
-=======
         "Jan-Gerd Tenberge",
         "Cuihtlauac Alvarado",
         "Juan Grigera",
         "Yunjae Lee",
         "Kazuhiko Sakaguchi",
         "Yanzi Zhu",
-        "Sreepathi Pai"
+        "Sreepathi Pai",
         "Jochen Schroeder"
     ],
     "emails": [
@@ -26,9 +20,8 @@
         "lyj7694@gmail.com",
         "pi8027@gmail.com",
         "zhuyanzi@gmail.com",
-        "sree314@gmail.com"
+        "sree314@gmail.com",
         "jochen.schroeder@chalmers.se"
->>>>>>> 06893d62
     ],
     "namespace_packages": [
 
